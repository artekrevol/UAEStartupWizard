import type { Express, Request, Response, NextFunction } from "express";
import { createServer, type Server } from "http";
import * as path from "path";
import * as fs from "fs";
import { WebSocketServer, WebSocket } from 'ws';
import { setupAuth } from "./auth";
import { storage } from "./storage";
import { getBusinessRecommendations, generateDocumentRequirements, getUAEBusinessAssistantResponse } from "./openai";
import { chatWithBusinessAssistant, getBusinessSetupFlow, getStepGuidance, chatWithEnhancedBusinessAssistant, initializeSystemKnowledge, getOrCreateConversation } from "./assistantService";
import { performWebResearch, searchDocuments, premiumBusinessAnswer } from "./WebResearchAssistant";
import { findBestStaticResponse, staticResponses } from "./static-responses";
import { BusinessSetup, InsertDocument, InsertSaifZoneForm, InsertIssuesLog } from "../shared/schema";
import { calculateBusinessScore } from "./scoring";
import { db } from "./db";
import { eq, sql } from "drizzle-orm";
import { businessActivityCategories, businessActivities, freeZones, documents, issuesLog } from "../shared/schema";
import { documentUpload, processUploadedDocument, processDMCCDocuments, processSAIFZoneDocuments } from "./document-upload";
import { validateFileUpload } from "./middleware/upload-validator";
import { spawn } from 'child_process';
import { registerAIProductManagerRoutes } from "./ai-product-manager/register-routes";
import { registerDocumentFetcherRoutes } from "./document-fetcher-routes";
import enrichmentRoutes from "./enrichment-routes";
import userInteractionRoutes from "./routes/userInteractionRoutes";
import { captureApiInteractions } from "./middleware/userInteractionMiddleware";

// Middleware to check if user is admin
function requireAdmin(req: Request, res: Response, next: NextFunction) {
  if (!req.isAuthenticated()) {
    return res.status(401).json({ message: "Unauthorized" });
  }
  
  const user = req.user as any;
  if (!user || user.role !== 'admin') {
    return res.status(403).json({ message: "Forbidden: Admin access required" });
  }
  
  next();
}

const ESTABLISHMENT_STEPS = [
  { step: "1", title: "Initial Consultation", description: "Schedule your initial consultation" },
  { step: "2", title: "Document Preparation", description: "Gather all documents and prepare them according to our requirements" },
  { step: "3", title: "Submission", description: "Submit the application to relevant authorities." },
  { step: "4", title: "Approval", description: "Await approval from relevant authorities." },
  { step: "5", title: "License Issuance", description: "Collect your license once approved." },
];

export async function registerRoutes(app: Express): Promise<Server> {
  setupAuth(app);
  
  // Apply user interaction tracking middleware globally
  app.use(captureApiInteractions);
  
  // Register AI Product Manager routes
  registerAIProductManagerRoutes(app);
  
  // Register Document Fetcher routes
  registerDocumentFetcherRoutes(app);
  
  // Register Document Enrichment routes
  app.use(enrichmentRoutes);
  
  // Register User Interaction routes
  app.use('/api/user-interactions', userInteractionRoutes);

  // Fetch business categories
  app.get("/api/business-categories", async (req, res) => {
    try {
      const categories = await db
        .select()
        .from(businessActivityCategories)
        .where(eq(businessActivityCategories.isActive, true));
      res.json(categories);
    } catch (error: unknown) {
      const message = error instanceof Error ? error.message : 'Unknown error occurred';
      res.status(500).json({ message });
    }
  });

  // Fetch business activities by category
  app.get("/api/business-activities/:categoryId", async (req, res) => {
    try {
      const categoryId = parseInt(req.params.categoryId);
      console.log("Fetching activities for category ID:", categoryId);

      if (isNaN(categoryId)) {
        return res.status(400).json({ message: "Invalid category ID" });
      }

      // First try to find activities linked to category
      const categoryActivities = await db
        .select()
        .from(businessActivities)
        .where(eq(businessActivities.categoryId, categoryId));

      console.log(`Found ${categoryActivities.length} activities directly linked to category ID ${categoryId}`);

      // If we have activities, return those
      if (categoryActivities.length > 0) {
        return res.json(categoryActivities);
      }
      
      // If no activities found by category, try to map activities to categories based on industry_group
      // This is a fallback to handle ISIC activities which don't have a category assigned
      const category = await db
        .select()
        .from(businessActivityCategories)
        .where(eq(businessActivityCategories.id, categoryId))
        .limit(1);
        
      if (!category || category.length === 0) {
        return res.status(404).json({ message: "Category not found" });
      }
      
      const categoryName = category[0].name;
      console.log(`Looking for activities that match category name '${categoryName}'`);
      
      // Map category names to industry groups or keywords that might appear in industry_group
      const categoryToIndustryMap = {
        'Manufacturing': ['manufacturing', 'production'],
        'Trading': ['trading', 'retail', 'wholesale'],
        'Professional Services': ['professional', 'scientific', 'technical'],
        'Technology': ['information', 'technology', 'gaming', 'software'],
        'Construction': ['construction', 'real estate', 'building'],
        'Tourism & Hospitality': ['tourism', 'hospitality', 'entertainment', 'accommodation']
      };
      
      const industryKeywords = categoryToIndustryMap[categoryName as keyof typeof categoryToIndustryMap] || [categoryName.toLowerCase()];
      console.log(`Looking for activities with industry group containing: ${industryKeywords.join(' or ')}`);
      
      // Build a SQL query with ILIKE conditions for each keyword
      let query = db.select().from(businessActivities);
      
      if (industryKeywords.length > 0) {
        const conditions = industryKeywords.map(keyword => 
          sql`${businessActivities.description} ILIKE ${'%' + keyword + '%'}`
        );
        
        // We can also check the name as fallback
        const nameConditions = industryKeywords.map(keyword => 
          sql`${businessActivities.name} ILIKE ${'%' + keyword + '%'}`
        );
        
        // Combine with OR
        query = query.where(sql`(${conditions.join(' OR ')}) OR (${nameConditions.join(' OR ')})`);
      }
      
      const matchedActivities = await query.limit(20);
      console.log(`Found ${matchedActivities.length} activities by industry group matching`);
      
      // If we still don't have activities, return a reasonable sample of activities
      if (matchedActivities.length === 0) {
        console.log(`No activities matched. Returning a sample of all activities`);
        const sampleActivities = await db
          .select()
          .from(businessActivities)
          .limit(20);
          
        return res.json(sampleActivities);
      }
      
      return res.json(matchedActivities);
    } catch (error: unknown) {
      console.error("Error fetching activities:", error);
      const message = error instanceof Error ? error.message : 'Unknown error occurred';
      res.status(500).json({ message });
    }
  });

  // Fetch legal forms
  app.get("/api/legal-forms", async (req, res) => {
    try {
      const forms = await db.query.legalForms.findMany();
      res.json(forms);
    } catch (error: unknown) {
      const message = error instanceof Error ? error.message : 'Unknown error occurred';
      res.status(500).json({ message });
    }
  });

  app.post("/api/recommendations", async (req, res) => {
    if (!req.isAuthenticated()) return res.sendStatus(401);

    console.log("Received recommendation request:", req.body);

    try {
      // Verify we have the OpenAI API key
      if (!process.env.OPENAI_API_KEY) {
        throw new Error("OpenAI API key is not configured");
      }

      const recommendations = await getBusinessRecommendations(req.body);
      console.log("Got recommendations:", recommendations);

      const documents = await generateDocumentRequirements(
        recommendations.businessType,
        recommendations.freeZone
      );
      console.log("Generated document requirements:", documents);

      // Create a properly typed business setup object
      const setupData: Omit<BusinessSetup, "id"> = {
        userId: req.user!.id,
        businessType: recommendations.businessType,
        legalForm: req.body.legalForm,
        initialCapital: req.body.initialCapital,
        sharePercentage: req.body.sharePercentage,
        freeZone: recommendations.freeZone,
        requirements: recommendations.requirements,
        documents,
        businessActivity: req.body.businessActivity,
        activityDescription: req.body.activityDescription,
        licenseType: null,
        approvalStatus: "pending",
        establishmentSteps: ESTABLISHMENT_STEPS,
        status: "pending",
        createdAt: new Date(),
        updatedAt: null
      };

      const setup = await storage.createBusinessSetup(setupData);

      // Calculate the business score
      const score = calculateBusinessScore({
        ...setup,
        budget: req.body.budget,
        employees: req.body.employees
      });

      // Update user progress based on the calculated score
      await storage.updateUserProgress(req.user!.id, score.progress);

      // Send notification about the new business setup
      sendNotification(
        'Business Setup Created',
        `Your business setup for "${setup.businessName || 'New Business'}" has been created successfully`,
        { type: 'success', userId: req.user!.id }
      );

      console.log("Created business setup:", setup);
      console.log("Calculated business score:", score);

      res.json({
        ...setup,
        score
      });
    } catch (error: unknown) {
      console.error("Error processing recommendation request:", error);
      const message = error instanceof Error ? error.message : 'Unknown error occurred';
      res.status(500).json({ message });
    }
  });

  app.get("/api/business-setup", async (req, res) => {
    if (!req.isAuthenticated()) return res.sendStatus(401);

    const setup = await storage.getBusinessSetup(req.user!.id);
    if (!setup) return res.status(404).json({ message: "No business setup found" });

    res.json(setup);
  });
  
  // Get all unique industry groups for the filter dropdown
  app.get("/api/industry-groups", async (req, res) => {
    try {
      // Query to select distinct industry groups
      const result = await db.execute(sql`
        SELECT DISTINCT industry_group 
        FROM business_activities 
        WHERE industry_group IS NOT NULL 
        ORDER BY industry_group
      `);
      
      // Extract the industry group values
      const industryGroups = result.rows
        .map(row => row.industry_group)
        .filter(Boolean); // Remove any null/undefined values
        
      res.json(industryGroups);
    } catch (error: unknown) {
      const errorMessage = error instanceof Error ? error.message : "Unknown error";
      console.error("Error fetching industry groups:", errorMessage);
      res.status(500).json({ error: errorMessage });
    }
  });
  
  // Fetch ISIC business activities
  app.get("/api/isic-activities", async (req, res) => {
    try {
      // Get optional query parameters for filtering
      const searchQuery = req.query.q as string | undefined;
      const industryGroup = req.query.industry as string | undefined;
      const limit = parseInt(req.query.limit as string || '100');
      const page = parseInt(req.query.page as string || '1');
      const offset = (page - 1) * limit;
      
      // Build the query
      let query = db.select().from(businessActivities);
      
      // Add filters if provided
      if (searchQuery) {
        query = query.where(
          sql`${businessActivities.name} ILIKE ${'%' + searchQuery + '%'} OR 
              ${businessActivities.activityCode} ILIKE ${'%' + searchQuery + '%'}`
        );
      }
      
      if (industryGroup) {
<<<<<<< HEAD
        query = query.where(
          sql`${businessActivities.industryGroup} ILIKE ${'%' + industryGroup + '%'}`
        );
      }
      
      // Get count for pagination
      const countQuery = db.select({ count: sql`count(*)` }).from(businessActivities);
      
      // Apply the same filters to count query
      if (searchQuery) {
        countQuery.where(
          sql`${businessActivities.name} ILIKE ${'%' + searchQuery + '%'} OR 
              ${businessActivities.activityCode} ILIKE ${'%' + searchQuery + '%'}`
        );
      }
      
      if (industryGroup) {
        countQuery.where(
          sql`${businessActivities.industryGroup} ILIKE ${'%' + industryGroup + '%'}`
        );
      }
=======
        // Use the categoryId to filter by industry group instead of non-existent industry_group column
        const industryGroupId = parseInt(industryGroup) || 0;
        query = query.where(eq(businessActivities.categoryId, industryGroupId));
      }
      
      // Get count for pagination using raw SQL
      const countResult = await db.execute(sql`
        SELECT COUNT(*) as count
        FROM business_activities
        WHERE ${industryGroup ? sql`category_id = ${parseInt(industryGroup) || 0}` : sql`1=1`}
        ${searchQuery ? sql`AND (name ILIKE ${'%' + searchQuery + '%'} OR description ILIKE ${'%' + searchQuery + '%'})` : sql``}
      `);
>>>>>>> eee03f8a
      
      const totalCount = Number(countResult.rows[0]?.count || 0);
      
      // Get the activities with pagination
      // Using raw SQL to handle the column name differences
      const activities = await db.execute(sql`
        SELECT 
          id, 
          name, 
          description, 
          category_id as "categoryId", 
          activity_code as code
        FROM business_activities
        WHERE ${industryGroup ? sql`category_id = ${parseInt(industryGroup) || 0}` : sql`1=1`}
        ${searchQuery ? sql`AND (name ILIKE ${'%' + searchQuery + '%'} OR description ILIKE ${'%' + searchQuery + '%'})` : sql``}
        ORDER BY name
        LIMIT ${limit}
        OFFSET ${offset}
      `);
      
      // Return with pagination metadata
      res.json({
        activities: activities.rows || [],
        pagination: {
          total: totalCount,
          page,
          limit,
          totalPages: Math.ceil(totalCount / limit)
        }
      });
    } catch (error: unknown) {
      console.error("Error fetching ISIC activities:", error);
      const message = error instanceof Error ? error.message : 'Unknown error occurred';
      res.status(500).json({ message });
    }
  });

  app.patch("/api/business-setup/:id", async (req, res) => {
    if (!req.isAuthenticated()) return res.sendStatus(401);

    try {
      const setupId = parseInt(req.params.id);
      const userId = req.user!.id;
      
      // Get the current setup to compare changes
      const currentSetup = await storage.getBusinessSetupById(setupId);
      if (!currentSetup) {
        return res.status(404).json({ message: "Business setup not found" });
      }
      
      // Verify ownership
      if (currentSetup.userId !== userId) {
        return res.status(403).json({ message: "You don't have permission to update this business setup" });
      }
      
      // Update the business setup
      await storage.updateBusinessSetup(setupId, req.body);
      
      // Check for changes that require notifications
      if (req.body.approvalStatus && currentSetup.approvalStatus !== req.body.approvalStatus) {
        // Approval status change notification
        sendNotification(
          'Business Setup Status Updated',
          `Your business setup "${currentSetup.businessName || 'Unnamed Business'}" approval status changed to ${req.body.approvalStatus}`,
          { type: 'info', userId }
        );
      } else if (Object.keys(req.body).length > 0) {
        // General update notification
        sendNotification(
          'Business Setup Updated',
          `Your business setup has been updated successfully`,
          { type: 'success', userId }
        );
      }
      
      res.sendStatus(200);
    } catch (error: unknown) {
      console.error("Error updating business setup:", error);
      const message = error instanceof Error ? error.message : 'Unknown error occurred';
      res.status(500).json({ message });
    }
  });

  // Endpoint to check scraper status and data
  app.get("/api/check-scraper-status", async (req, res) => {
    try {
      // Count the number of free zones scraped
      const freeZonesCount = await db
        .select({ count: sql`count(*)` })
        .from(freeZones);
      
      // Count the number of establishment guides scraped
      const guidesCount = await db
        .select({ count: sql`count(*)` })
        .from(establishmentGuides);
      
      // Get the latest data from each table
      const latestFreeZones = await db
        .select()
        .from(freeZones)
        .limit(3);
      
      const latestGuides = await db
        .select()
        .from(establishmentGuides)
        .limit(3);
      
      res.json({
        status: 'success',
        counts: {
          freeZones: Number(freeZonesCount[0]?.count || 0),
          establishmentGuides: Number(guidesCount[0]?.count || 0)
        },
        latestData: {
          freeZones: latestFreeZones,
          establishmentGuides: latestGuides
        }
      });
    } catch (error: unknown) {
      const message = error instanceof Error ? error.message : 'Unknown error occurred';
      console.error("Error checking scraper status:", error);
      res.status(500).json({ status: 'error', message });
    }
  });
  
  // Endpoint to check details for a specific free zone
  app.get("/api/check-freezone/:name", async (req, res) => {
    try {
      const freeZoneName = req.params.name;
      
      if (!freeZoneName) {
        return res.status(400).json({ message: "Free zone name is required" });
      }
      
      // Find the free zone in the database
      const freezone = await db
        .select()
        .from(freeZones)
        .where(sql`LOWER(${freeZones.name}) LIKE LOWER(${'%' + freeZoneName + '%'})`)
        .limit(1);
      
      if (!freezone || freezone.length === 0) {
        return res.status(404).json({ message: `No free zone found matching: ${freeZoneName}` });
      }
      
      // Get full details for the free zone
      res.json({
        status: 'success',
        freezone: freezone[0]
      });
    } catch (error: unknown) {
      const message = error instanceof Error ? error.message : 'Unknown error occurred';
      console.error(`Error checking details for free zone ${req.params.name}:`, error);
      res.status(500).json({ status: 'error', message });
    }
  });
  
  // Endpoints to retrieve scraped data for the frontend
  app.get("/api/free-zones", async (req, res) => {
    try {
      const allFreeZones = await db
        .select()
        .from(freeZones);
      
      res.json(allFreeZones);
    } catch (error: unknown) {
      const message = error instanceof Error ? error.message : 'Unknown error occurred';
      console.error("Error fetching free zones:", error);
      res.status(500).json({ message });
    }
  });
  
  app.get("/api/free-zones/:id", async (req, res) => {
    try {
      const id = parseInt(req.params.id);
      if (isNaN(id)) {
        return res.status(400).json({ message: "Invalid free zone ID" });
      }
      
      const [freeZone] = await db
        .select()
        .from(freeZones)
        .where(eq(freeZones.id, id));
      
      if (!freeZone) {
        return res.status(404).json({ message: "Free zone not found" });
      }
      
      res.json(freeZone);
    } catch (error: unknown) {
      const message = error instanceof Error ? error.message : 'Unknown error occurred';
      console.error("Error fetching free zone details:", error);
      res.status(500).json({ message });
    }
  });
  
  app.get("/api/establishment-guides", async (req, res) => {
    try {
      // Get optional category filter from query string
      const category = req.query.category as string | undefined;
      
      let guides;
      if (category) {
        guides = await db
          .select()
          .from(establishmentGuides)
          .where(eq(establishmentGuides.category, category));
      } else {
        guides = await db.select().from(establishmentGuides);
      }
      res.json(guides);
    } catch (error: unknown) {
      const message = error instanceof Error ? error.message : 'Unknown error occurred';
      console.error("Error fetching establishment guides:", error);
      res.status(500).json({ message });
    }
  });
  
  app.get("/api/establishment-guides/:id", async (req, res) => {
    try {
      const id = parseInt(req.params.id);
      if (isNaN(id)) {
        return res.status(400).json({ message: "Invalid guide ID" });
      }
      
      const [guide] = await db
        .select()
        .from(establishmentGuides)
        .where(eq(establishmentGuides.id, id));
      
      if (!guide) {
        return res.status(404).json({ message: "Establishment guide not found" });
      }
      
      res.json(guide);
    } catch (error: unknown) {
      const message = error instanceof Error ? error.message : 'Unknown error occurred';
      console.error("Error fetching establishment guide details:", error);
      res.status(500).json({ message });
    }
  });
  
  // Endpoint to populate database with required business data
  app.post("/api/populate-database", async (req, res) => {
    if (!req.isAuthenticated() || (req.user?.id !== 1 && req.user?.id !== 2)) {
      return res.status(403).json({ message: "Not authorized to perform this action" });
    }
    
    try {
      // Import the data population script
      const { populateAllData } = await import('../scraper/index.js');
      
      // Run the population script
      console.log("Starting database population process...");
      await populateAllData();
      console.log("Database population completed successfully");
      
      res.json({ 
        success: true, 
        message: "Database has been populated with business data"
      });
    } catch (error: unknown) {
      const message = error instanceof Error ? error.message : 'Unknown error occurred';
      console.error("Error during database population:", error);
      res.status(500).json({ 
        success: false, 
        message: `Database population failed: ${message}`
      });
    }
  });
  
  // Endpoint to scrape UAE Free Zones website
  app.post("/api/scrape-uae-freezones", async (req, res) => {
    if (!req.isAuthenticated() || (req.user?.id !== 1 && req.user?.id !== 2)) {
      return res.status(403).json({ message: "Not authorized to perform this action" });
    }
    
    try {
      // Import the scraper manager
      const { scraperManager } = await import('../scraper/scraper_manager.js');
      
      // Run the UAE Free Zones scraper
      console.log("Starting UAE Free Zones scraper...");
      const result = await scraperManager.runScraper('uaefreezones');
      
      if (result) {
        console.log("UAE Free Zones scraping completed successfully");
        res.json({ 
          success: true, 
          message: "Free Zones data has been scraped from UAEFreeZones.com"
        });
      } else {
        console.log("UAE Free Zones scraping completed with errors");
        res.json({ 
          success: false, 
          message: "Free Zones data scraping completed with errors, check server logs for details"
        });
      }
    } catch (error: unknown) {
      const message = error instanceof Error ? error.message : 'Unknown error occurred';
      console.error("Error during UAE Free Zones scraping:", error);
      res.status(500).json({ 
        success: false, 
        message: `UAE Free Zones scraping failed: ${message}`
      });
    }
  });
  
  // Endpoint to run all scrapers
  app.post("/api/run-all-scrapers", async (req, res) => {
    if (!req.isAuthenticated() || (req.user?.id !== 1 && req.user?.id !== 2)) {
      return res.status(403).json({ message: "Not authorized to perform this action" });
    }
    
    try {
      // Import the scraper manager
      const { scraperManager } = await import('../scraper/scraper_manager.js');
      
      // Run all scrapers
      console.log("Starting all scrapers...");
      const results = await scraperManager.runAllScrapers();
      
      // Check if all scrapers succeeded
      const allSucceeded = Object.values(results).every(result => result === true);
      
      if (allSucceeded) {
        console.log("All scrapers completed successfully");
        res.json({ 
          success: true, 
          message: "All data sources have been scraped successfully",
          results
        });
      } else {
        console.log("Some scrapers completed with errors", results);
        res.json({ 
          success: false, 
          message: "Some scrapers completed with errors, check server logs for details",
          results
        });
      }
    } catch (error: unknown) {
      const message = error instanceof Error ? error.message : 'Unknown error occurred';
      console.error("Error running all scrapers:", error);
      res.status(500).json({ 
        success: false, 
        message: `Running scrapers failed: ${message}`
      });
    }
  });
  
  // Endpoint to run the Playwright-based UAE Government Portal scraper
  app.post("/api/scrape-uae-government-portal", async (req, res) => {
    if (!req.isAuthenticated() || (req.user?.id !== 1 && req.user?.id !== 2)) {
      return res.status(403).json({ message: "Not authorized to perform this action" });
    }
    
    try {
      // Import the scraper manager
      const { scraperManager } = await import('../scraper/scraper_manager.js');
      
      // Run the UAE Government Portal scraper
      console.log("Starting UAE Government Portal scraper...");
      const result = await scraperManager.runScraper('uaegovportal', {
        headless: req.body.headless !== false, // default to headless mode
        screenshots: req.body.screenshots || false, // default to no screenshots
        timeout: req.body.timeout || 60000, // default to 60s timeout
      });
      
      if (result) {
        console.log("UAE Government Portal scraping completed successfully");
        res.json({ 
          success: true, 
          message: "Government portal data has been scraped successfully"
        });
      } else {
        console.log("UAE Government Portal scraping completed with errors");
        res.json({ 
          success: false, 
          message: "Government portal scraping completed with errors, check server logs for details"
        });
      }
    } catch (error: unknown) {
      const message = error instanceof Error ? error.message : 'Unknown error occurred';
      console.error("Error during UAE Government Portal scraping:", error);
      res.status(500).json({ 
        success: false, 
        message: `UAE Government Portal scraping failed: ${message}`
      });
    }
  });

  // Endpoint to run the enhanced free zone scraper that collects detailed information
  app.post("/api/scrape-enhanced-freezones", async (req, res) => {
    if (!req.isAuthenticated() || (req.user?.id !== 1 && req.user?.id !== 2)) {
      return res.status(403).json({ message: "Not authorized to perform this action" });
    }
    
    try {
      // Import the scraper manager
      const { scraperManager } = await import('../scraper/scraper_manager.js');
      
      // Run the enhanced free zone scraper
      console.log("Starting enhanced free zone scraper...");
      const result = await scraperManager.runScraper('enhanced_freezones', {
        headless: req.body.headless !== false, // default to headless mode
        screenshots: req.body.screenshots || true, // default to taking screenshots for debugging
        timeout: req.body.timeout || 120000, // default to 120s timeout (longer for complex pages)
      });
      
      if (result) {
        console.log("Enhanced free zone scraping completed successfully");
        res.json({ 
          success: true, 
          message: "Free zone data has been enhanced with detailed information"
        });
      } else {
        console.log("Enhanced free zone scraping completed with errors");
        res.json({ 
          success: false, 
          message: "Enhanced free zone scraping completed with errors, check server logs for details"
        });
      }
    } catch (error: unknown) {
      const message = error instanceof Error ? error.message : 'Unknown error occurred';
      console.error("Error during enhanced free zone scraping:", error);
      res.status(500).json({ 
        success: false, 
        message: `Enhanced free zone scraping failed: ${message}`
      });
    }
  });

  // Endpoint to get all free zones
  app.get("/api/free-zones", async (req, res) => {
    try {
      const allFreeZones = await db.select().from(freeZones);
      res.json(allFreeZones);
    } catch (error: unknown) {
      const message = error instanceof Error ? error.message : 'Unknown error occurred';
      console.error("Error fetching free zones:", error);
      res.status(500).json({ message });
    }
  });

  // Endpoint to get a specific free zone by ID
  app.get("/api/free-zones/:id", async (req, res) => {
    try {
      const id = parseInt(req.params.id, 10);
      if (isNaN(id)) {
        return res.status(400).json({ message: "Invalid free zone ID" });
      }

      const [freeZone] = await db
        .select()
        .from(freeZones)
        .where(eq(freeZones.id, id));
      
      if (!freeZone) {
        return res.status(404).json({ message: "Free zone not found" });
      }
      
      res.json(freeZone);
    } catch (error: unknown) {
      const message = error instanceof Error ? error.message : 'Unknown error occurred';
      console.error(`Error fetching free zone with ID ${req.params.id}:`, error);
      res.status(500).json({ message });
    }
  });

  // Admin endpoint to run the scraper without authentication (for development/testing)
  app.get("/admin/run-freezone-scraper", requireAdmin, async (req, res) => {
    try {
      // Import the enhanced freezone scraper
      const { runEnhancedFreeZoneScraper } = await import('../scraper/enhanced_freezone_scraper.js');
      
      // Log the start of scraping
      console.log("Starting enhanced free zone scraper (admin endpoint)...");
      
      // Run the scraper with detailed logging
      const options = {
        headless: req.query.headless !== 'false', // default to headless mode
        screenshots: true,
        timeout: 180000, // longer timeout (3 minutes)
        detailedLogging: true
      };
      
      // Start the scraper in the background
      res.write("Started scraping process. This will continue in the background.\n");
      res.write("Check server logs for progress and results.\n");
      
      // End the response
      res.end();
      
      // Run the scraper asynchronously after sending response
      runEnhancedFreeZoneScraper(options)
        .then(result => {
          console.log("Enhanced free zone scraping completed:", result ? "successfully" : "with errors");
        })
        .catch(error => {
          console.error("Error running enhanced free zone scraper:", error);
        });
    } catch (error) {
      console.error("Error running enhanced free zone scraper:", error);
      res.status(500).json({ message: "Error running scraper" });
    }
  });
  
  // Admin endpoint to run the specialized DMCC scraper
  app.get("/admin/run-dmcc-scraper", requireAdmin, async (req, res) => {
    try {
      // First try the Playwright-based scraper
      try {
        // Import the DMCC specialized scraper
        const { runDMCCScraper } = await import('../scraper/dmcc_freezone_scraper.js');
        
        // Log the start of scraping
        console.log("Starting specialized DMCC scraper (admin endpoint)...");
        
        // Run the scraper with detailed logging
        const options = {
          headless: req.query.headless !== 'false', // default to headless mode
          screenshots: true,
          timeout: 300000, // longer timeout (5 minutes) for thorough scraping
          detailedLogging: true
        };
        
        // Start the scraper in the background
        res.json({
          status: 'started',
          message: "Started DMCC specialized scraping process. This will continue in the background. Check server logs for progress and results."
        });
        
        // Run the scraper asynchronously after sending response
        await runDMCCScraper(options);
        console.log("DMCC specialized scraping completed successfully");
        return;
      } catch (playwrightError) {
        console.error("Playwright-based DMCC scraper failed, falling back to HTTP-based scraper:", playwrightError.message);
        
        // If Playwright scraper fails, try the fallback scraper
        const { runDMCCFallbackScraper } = await import('../scraper/dmcc_freezone_scraper_fallback.js');
        
        // Log the start of fallback scraping
        console.log("Starting DMCC fallback scraper...");
        
        // Run the fallback scraper
        const options = {
          timeout: 60000, // 60 second timeout for HTTP requests
          detailedLogging: true
        };
        
        if (!res.headersSent) {
          res.json({
            status: 'started',
            message: "Started DMCC fallback scraping process. This will continue in the background. Check server logs for progress and results."
          });
        }
        
        // Run the fallback scraper
        const result = await runDMCCFallbackScraper(options);
        console.log("DMCC fallback scraping completed:", result ? "successfully" : "with errors");
      }
    } catch (error) {
      console.error("Error running DMCC specialized scraper:", error);
      if (!res.headersSent) {
        res.status(500).json({ 
          status: 'error',
          message: "Error running DMCC specialized scraper" 
        });
      }
    }
  });
  
  // Admin endpoint to run the scraper for a specific free zone
  app.get("/admin/run-freezone-scraper/:name", requireAdmin, async (req, res) => {
    try {
      const freeZoneName = req.params.name;
      
      if (!freeZoneName) {
        return res.status(400).json({ message: "Free zone name is required" });
      }
      
      // Log the start of the process
      console.log(`Starting update for ${freeZoneName} (admin endpoint)...`);
      
      // Start the update in the background
      res.json({ message: `Started update process for ${freeZoneName}` });
      
      try {
        // Find the free zone in the database
        const freezone = await db
          .select()
          .from(freeZones)
          .where(sql`LOWER(${freeZones.name}) LIKE LOWER(${'%' + freeZoneName + '%'})`)
          .limit(1);
        
        if (!freezone || freezone.length === 0) {
          console.error(`No free zone found matching: ${freeZoneName}`);
          return;
        }
        
        console.log(`Found free zone: ${freezone[0].name} (ID: ${freezone[0].id})`);
        
        // Update the free zone with more information
        const updatedData = {
          description: freezone[0].description || "A premier free zone offering business setup solutions in the UAE.",
          benefits: ["100% foreign ownership", "0% corporate and personal tax", "100% repatriation of capital and profits"],
          requirements: ["Valid passport", "Business plan", "Application form", "Initial approval fees"],
          industries: ["Trading", "Services", "Industrial", "Technology", "Manufacturing", "Media"],
          licenseTypes: ["Commercial", "Industrial", "Service", "E-commerce"],
          facilities: ["Modern office spaces", "Warehouses", "Retail spaces", "Manufacturing units"],
          setupCost: "Starting from AED 15,000 for license and registration. Additional costs for visa and office space.",
          faqs: JSON.stringify([
            {
              question: "What are the business activities allowed?",
              answer: "The free zone allows a wide range of business activities including trading, services, manufacturing, and more."
            },
            {
              question: "What is the minimum capital requirement?",
              answer: "The minimum capital requirement varies based on the type of license but generally starts from AED 50,000."
            },
            {
              question: "How long does the setup process take?",
              answer: "The business setup process typically takes 1-3 weeks from application to license issuance."
            }
          ]),
          lastUpdated: new Date()
        };
        
        // Update the free zone in the database
        await db
          .update(freeZones)
          .set(updatedData)
          .where(eq(freeZones.id, freezone[0].id));
        
        console.log(`Updated free zone ${freezone[0].name} with enhanced information`);
        
      } catch (error) {
        console.error(`Error updating free zone ${freeZoneName}:`, error);
      }
    } catch (error) {
      console.error("Error in free zone update endpoint:", error);
      res.status(500).json({ message: "Error updating free zone" });
    }
  });

  // UAE Business AI Assistant endpoint
  app.post("/api/business-assistant", async (req, res) => {
    try {
      // Verify OpenAI API key is configured
      if (!process.env.OPENAI_API_KEY) {
        return res.status(500).json({ message: "OpenAI API key is not configured" });
      }

      const { query, freeZoneIds, guideIds } = req.body;

      if (!query || typeof query !== 'string') {
        return res.status(400).json({ message: "Query is required and must be a string" });
      }

      console.log("Business assistant query:", query);

      // Get user's business context if authenticated
      let userBusinessContext;
      if (req.isAuthenticated()) {
        const businessSetup = await storage.getBusinessSetup(req.user!.id);
        if (businessSetup) {
          userBusinessContext = {
            businessType: businessSetup.businessType,
            freeZone: businessSetup.freeZone,
            industry: businessSetup.businessActivity || undefined,
          };
        }
      }

      // Retrieve free zone data
      let freeZoneData;
      if (freeZoneIds && Array.isArray(freeZoneIds) && freeZoneIds.length > 0) {
        // If specific free zone IDs are provided, retrieve only those
        freeZoneData = await db
          .select()
          .from(freeZones)
          .where(sql`${freeZones.id} IN (${freeZoneIds.join(',')})`);
      } else {
        // Otherwise, get all free zones to provide context
        freeZoneData = await db
          .select()
          .from(freeZones);
      }

      // Retrieve establishment guide data
      let establishmentGuideData;
      if (guideIds && Array.isArray(guideIds) && guideIds.length > 0) {
        // If specific guide IDs are provided, retrieve only those
        establishmentGuideData = await db
          .select()
          .from(establishmentGuides)
          .where(sql`${establishmentGuides.id} IN (${guideIds.join(',')})`);
      } else {
        // Otherwise, get a limited set of guides to provide context
        establishmentGuideData = await db
          .select()
          .from(establishmentGuides)
          .limit(5); // Limit to avoid context overload
      }

      // Transform free zone data to match expected type
      const typedFreeZoneData = freeZoneData?.map(zone => ({
        name: zone.name,
        description: zone.description || "",
        location: zone.location || "",
        benefits: Array.isArray(zone.benefits) ? zone.benefits : [],
        requirements: Array.isArray(zone.requirements) ? zone.requirements : [],
        industries: Array.isArray(zone.industries) ? zone.industries : []
      }));

      // Transform establishment guide data to match expected type
      const typedGuideData = establishmentGuideData?.map(guide => ({
        category: guide.category,
        title: guide.title,
        content: guide.content,
        requirements: Array.isArray(guide.requirements) ? guide.requirements : [],
        documents: Array.isArray(guide.documents) ? guide.documents : [],
        steps: Array.isArray(guide.steps) 
          ? guide.steps.map((step: any) => ({
              title: step.title || step.step || "",
              description: step.description || ""
            }))
          : []
      }));

      // Transform user business context to match expected type
      const typedUserContext = userBusinessContext ? {
        businessType: userBusinessContext.businessType || undefined,
        freeZone: userBusinessContext.freeZone || undefined,
        industry: userBusinessContext.industry || undefined // mapped from businessActivity in the context above
      } : undefined;

      // Get AI response
      const response = await getUAEBusinessAssistantResponse({
        query,
        freeZoneData: typedFreeZoneData,
        establishmentGuideData: typedGuideData,
        userBusinessContext: typedUserContext
      });

      res.json({
        answer: response.answer,
        sources: response.sources
      });
    } catch (error: unknown) {
      const message = error instanceof Error ? error.message : 'Unknown error occurred';
      console.error("Error with business assistant:", error);
      res.status(500).json({ message });
    }
  });

  // Enhanced AI Assistant routes
  
  // Simple lightweight test endpoint for business assistant
  app.post("/api/business-assistant/quick-test", async (req, res) => {
    try {
      const { message } = req.body;
      if (!message) {
        return res.status(400).json({ error: "Message is required" });
      }
      
      // Try to find a matching static response first
      const staticResponse = findBestStaticResponse(message);
      
      // If we found a static response, use it
      if (staticResponse) {
        console.log("Using static response for quick test");
        return res.json({
          conversationId: 123,
          message: staticResponse,
          memory: {
            key_topics: ["Technology consulting", "UAE free zones", "Business setup"],
            next_steps: ["Research visa requirements", "Compare office space options", "Understand licensing costs"],
            business_setup_info: {
              recommended_zones: "DIC, DMCC, Dubai Silicon Oasis"
            }
          }
        });
      }
      
      // Verify OpenAI API key is configured for dynamic responses
      if (!process.env.OPENAI_API_KEY) {
        return res.status(500).json({ error: "OpenAI API key is not configured" });
      }
      
      // Get user ID from session if available
      const userId = req.isAuthenticated() ? req.user?.id : undefined;
      let conversationId = 123; // Default for anonymous users
      
      if (userId) {
        try {
          const conversation = await getOrCreateConversation(userId);
          conversationId = conversation.id;
          
          // Log the user message to the conversation
          await storage.addMessage({
            conversationId,
            role: "user",
            content: message
          });
        } catch (error) {
          console.error("Error saving conversation:", error);
          // Continue even if saving fails
        }
      }
      
      // Fall back to regular business assistant for unknown questions
      console.log("No static response found for quick test, using OpenAI");
      const response = await chatWithBusinessAssistant(userId, message);
      
      // Log the assistant's response if we have a valid conversation
      if (userId && conversationId !== 123) {
        try {
          await storage.addMessage({
            conversationId,
            role: "assistant",
            content: response.message,
            metadata: { source: "openai_fallback" }
          });
        } catch (error) {
          console.error("Error saving assistant response:", error);
        }
      }
      
      // Enhance the response with a memory object
      const enhancedResponse = {
        conversationId: response.conversationId || conversationId,
        message: response.message,
        memory: {
          key_topics: ["Business setup", "UAE"],
          next_steps: ["Research free zones", "Compare options"],
          business_setup_info: {}
        }
      };
      
      res.json(enhancedResponse);
    } catch (error: unknown) {
      const message = error instanceof Error ? error.message : 'Unknown error';
      res.status(500).json({ error: message });
    }
  });
  
  // Endpoint to list all available static responses
  app.get("/api/static-responses", (req, res) => {
    try {
      // Return a list of questions and sample snippets
      const responseList = staticResponses.map(item => ({
        question: item.question,
        preview: item.response.substring(0, 100) + "...", // Just return the first 100 chars
        keywords: item.keywords
      }));
      
      res.json({
        count: responseList.length,
        responses: responseList
      });
    } catch (error: unknown) {
      const message = error instanceof Error ? error.message : 'Unknown error';
      res.status(500).json({ error: message });
    }
  });
  
  // Endpoint for chatting with the enhanced business assistant
  app.post("/api/enhanced-business-assistant/chat", async (req, res) => {
    try {
      const { message } = req.body;
      
      if (!message || typeof message !== 'string') {
        return res.status(400).json({ error: "Message is required and must be a string" });
      }
      
      console.log("Enhanced business assistant chat request:", message);

      // First, try to match the query against our static response database
      const staticResponse = findBestStaticResponse(message);
      
      // If we have a static response that matches, use it directly
      if (staticResponse) {
        console.log("Using static response for:", message);
        
        // Create a conversation for tracking purposes if user is authenticated
        const userId = req.isAuthenticated() ? req.user?.id : undefined;
        let conversationId = 123; // Default for anonymous users
        
        if (userId) {
          try {
            const conversation = await getOrCreateConversation(userId);
            conversationId = conversation.id;
            
            // Log the message to the conversation
            await storage.addMessage({
              conversationId,
              role: "user",
              content: message
            });
            
            // Log the static response
            await storage.addMessage({
              conversationId,
              role: "assistant",
              content: staticResponse,
              metadata: { source: "static_response" }
            });
          } catch (error) {
            console.error("Error saving conversation:", error);
            // Continue with the response even if saving fails
          }
        }
        
        return res.json({
          conversationId,
          message: staticResponse,
          memory: {
            key_topics: ["Business setup", "UAE free zones"],
            next_steps: ["Research specific requirements", "Compare free zone options"],
            business_setup_info: {}
          }
        });
      }
      
      // Verify OpenAI API key is configured for dynamic responses
      if (!process.env.OPENAI_API_KEY) {
        return res.status(500).json({ error: "OpenAI API key is not configured" });
      }
      
      // Get user ID from session if available
      const userId = req.isAuthenticated() ? req.user?.id : undefined;
      
      // Fall back to regular business assistant for unknown questions
      console.log("No static match found, using regular business assistant");
      const response = await chatWithBusinessAssistant(userId, message);
      
      // Enhance the response with a memory object
      const enhancedResponse = {
        conversationId: response.conversationId,
        message: response.message,
        memory: {
          key_topics: ["Business setup", "UAE"],
          next_steps: ["Research free zones", "Compare options"],
          business_setup_info: {}
        }
      };
      
      res.json(enhancedResponse);
    } catch (error: unknown) {
      const message = error instanceof Error ? error.message : 'Failed to communicate with the assistant';
      console.error("Error in enhanced business assistant chat:", error);
      res.status(500).json({ error: message });
    }
  });
  
  // Endpoint to initialize the assistant's memory with all existing data
  app.post("/api/enhanced-business-assistant/initialize", async (req, res) => {
    try {
      console.log("Received request to initialize assistant memory with UAE free zone data");
      
      // Initialize the assistant's memory with all existing data
      await initializeSystemKnowledge();
      
      res.json({ 
        status: 'success', 
        message: 'Assistant memory initialized successfully with all available UAE free zone data'
      });
    } catch (error: unknown) {
      const message = error instanceof Error ? error.message : 'Failed to initialize assistant memory';
      console.error("Error initializing assistant memory:", error);
      res.status(500).json({ status: 'error', error: message });
    }
  });

  // Direct premium business answer endpoint (faster implementation)
  app.post("/api/premium-business-answer", async (req, res) => {
    try {
      const { question } = req.body;
      
      if (!question) {
        return res.status(400).json({ error: "Question is required" });
      }
      
      console.log(`Processing premium business answer request: "${question}"`);
      
      // Use the direct function from WebResearchAssistant
      const response = await premiumBusinessAnswer(question);
      
      res.json(response);
    } catch (error: unknown) {
      const message = error instanceof Error ? error.message : 'Failed to generate premium business answer';
      console.error("Error in premium business answer endpoint:", error);
      res.status(500).json({ error: message });
    }
  });

  // Document management routes
  
  // Endpoint to get document statistics by category
  app.get("/api/documents/stats", async (req, res) => {
    try {
      // Get document counts by category
      const categoryCounts = await db
        .select({
          category: documents.category,
          count: sql`count(*)`,
        })
        .from(documents)
        .groupBy(documents.category);
      
      // Calculate total document count
      const totalCount = categoryCounts.reduce((sum, item) => sum + Number(item.count), 0);
      
      // Format and sort the categories by count in descending order
      const formattedCounts = categoryCounts.map(item => ({
        category: item.category,
        count: Number(item.count),
        percentage: Math.round((Number(item.count) / totalCount) * 100)
      })).sort((a, b) => b.count - a.count);
      
      // Format the response
      const stats = {
        totalDocuments: totalCount,
        categoryCounts: formattedCounts
      };
      
      res.json(stats);
    } catch (error: unknown) {
      const message = error instanceof Error ? error.message : 'Unknown error occurred';
      console.error("Error fetching document statistics:", error);
      res.status(500).json({ message });
    }
  });
  
  // Endpoint to get document statistics by subcategory
  app.get("/api/documents/stats/subcategories", async (req, res) => {
    try {
      const category = req.query.category as string | undefined;
      
      // Check if subcategory field exists in documents schema
      let hasSubcategory = false;
      try {
        // Try to execute a simple count query first to verify structure
        await db.select({ count: sql`count(*)` }).from(documents);
        hasSubcategory = true;
      } catch (error) {
        console.error("Error checking documents table structure:", error);
      }
      
      if (!hasSubcategory) {
        // Execute a simpler version if subcategory doesn't exist
        const results = await db
          .select({
            category: documents.category,
            count: sql`count(*)`,
          })
          .from(documents)
          .groupBy(documents.category);
          
        const totalCount = results.reduce((sum, item) => sum + Number(item.count), 0);
        
        // Format each category as having a single "general" subcategory
        const formattedCounts = results.map(item => ({
          category: item.category,
          subcategory: 'general',
          count: Number(item.count),
          percentage: Math.round((Number(item.count) / totalCount) * 100)
        })).sort((a, b) => a.category.localeCompare(b.category));
        
        return res.json({
          totalDocuments: totalCount,
          subcategoryCounts: formattedCounts
        });
      }
      
      // Build the query with subcategory if it exists
      const results = await db.execute(
        sql`SELECT category, 
           COALESCE(subcategory, 'general') as subcategory, 
           COUNT(*) as count 
           FROM documents
           ${category ? sql`WHERE category = ${category}` : sql``}
           GROUP BY category, subcategory`
      );
      
      if (!results.rows || results.rows.length === 0) {
        return res.json({
          totalDocuments: 0,
          subcategoryCounts: []
        });
      }
      
      // Format the results
      const subcategoryCounts = results.rows.map((row: any) => ({
        category: row.category,
        subcategory: row.subcategory,
        count: Number(row.count)
      }));
      
      // Calculate total document count for percentage
      const totalCount = subcategoryCounts.reduce((sum, item) => sum + item.count, 0);
      
      // Add percentage and sort
      const formattedCounts = subcategoryCounts.map(item => ({
        ...item,
        percentage: Math.round((item.count / totalCount) * 100)
      })).sort((a, b) => {
        // Sort by category first, then by count (descending) within each category
        if (a.category !== b.category) {
          return a.category.localeCompare(b.category);
        }
        return b.count - a.count;
      });
      
      // Format the response
      const stats = {
        totalDocuments: totalCount,
        subcategoryCounts: formattedCounts
      };
      
      res.json(stats);
    } catch (error: unknown) {
      const message = error instanceof Error ? error.message : 'Unknown error occurred';
      console.error("Error fetching subcategory statistics:", error);
      res.status(500).json({ message });
    }
  });
  
  // Public endpoint to process DMCC documents (needs to be before parameter routes)
  app.get("/api/documents/process-dmcc-public", async (req, res) => {
    try {
      console.log("Starting DMCC document processing (public endpoint)...");
      
      // Process DMCC documents
      const processingResult = await processDMCCDocuments();
      
      // Count documents in the database after processing
      const documentsCount = await db
        .select({ count: sql`count(*)` })
        .from(documents);
      
      const count = Number(documentsCount[0]?.count || 0);
      console.log(`Total documents in database after processing: ${count}`);
      
      res.status(200).json({
        message: "DMCC documents processed successfully",
        count: count,
        processingResult
      });
    } catch (error: unknown) {
      const message = error instanceof Error ? error.message : 'Unknown error occurred';
      console.error("Error processing DMCC documents:", error);
      res.status(500).json({ message });
    }
  });
  
  app.get("/api/documents", async (req, res) => {
    try {
      const category = req.query.category as string | undefined;
      const subcategory = req.query.subcategory as string | undefined;
      const freeZoneId = req.query.freeZoneId ? parseInt(req.query.freeZoneId as string) : undefined;
      const freeZoneName = req.query.freeZoneName as string | undefined;
      
      let query = sql`SELECT * FROM documents`;
      let whereConditions = [];
      
      // Build WHERE conditions based on provided filters
      if (freeZoneId && !isNaN(freeZoneId)) {
        whereConditions.push(sql`free_zone_id = ${freeZoneId}`);
      }
      
      // If free zone name is provided instead of ID, first lookup the free zone ID
      if (freeZoneName && !freeZoneId) {
        try {
          const freeZone = await db
            .select()
            .from(freeZones)
            .where(sql`LOWER(${freeZones.name}) LIKE LOWER(${'%' + freeZoneName + '%'})`)
            .limit(1);
          
          if (freeZone && freeZone.length > 0) {
            whereConditions.push(sql`free_zone_id = ${freeZone[0].id}`);
          }
        } catch (error) {
          console.error("Error looking up free zone by name:", error);
          // Continue with query, even if free zone isn't found
        }
      }
      
      if (category) {
        whereConditions.push(sql`category = ${category}`);
      }
      
      // For subcategory, use JSONB operator to search in metadata
      if (subcategory) {
        whereConditions.push(sql`metadata->>'subcategory' = ${subcategory}`);
      }
      
      // Add WHERE clause if conditions exist
      if (whereConditions.length > 0) {
        query = sql`${query} WHERE ${sql.join(whereConditions, sql` AND `)}`;
      }
      
      // Add ORDER BY and LIMIT
      query = sql`${query} ORDER BY uploaded_at DESC LIMIT 100`;
      
      // Log query for debugging
      console.log("Document query: ", query.toString());
      
      // Execute query
      const results = await db.execute(query);
      return res.json(results.rows || []);
    } catch (error: unknown) {
      const message = error instanceof Error ? error.message : 'Unknown error occurred';
      console.error("Error fetching documents:", error);
      res.status(500).json({ message });
    }
  });
  
  // Endpoint to get documents by free zone name
  app.get("/api/documents/freezone/:name", async (req, res) => {
    try {
      const freeZoneName = req.params.name;
      
      if (!freeZoneName) {
        return res.status(400).json({ message: "Free zone name is required" });
      }
      
      // First find the free zone by name
      const freeZone = await db
        .select()
        .from(freeZones)
        .where(sql`LOWER(name) LIKE LOWER(${'%' + freeZoneName + '%'})`)
        .limit(1);
      
      if (!freeZone || freeZone.length === 0) {
        return res.status(404).json({ message: "Free zone not found" });
      }
      
      const freeZoneId = freeZone[0].id;
      
      // Get category and subcategory filters if provided
      const category = req.query.category as string | undefined;
      const subcategory = req.query.subcategory as string | undefined;
      
      // Build query to get documents for this free zone
      let query = sql`SELECT * FROM documents WHERE free_zone_id = ${freeZoneId}`;
      
      // Add category filter if provided
      if (category) {
        query = sql`${query} AND category = ${category}`;
      }
      
      // Add subcategory filter if provided
      if (subcategory) {
        query = sql`${query} AND metadata->>'subcategory' = ${subcategory}`;
      }
      
      // Add ORDER BY and LIMIT
      query = sql`${query} ORDER BY uploaded_at DESC LIMIT 100`;
      
      // Log query for debugging
      console.log("Free zone documents query: ", query.toString());
      
      // Execute query
      const results = await db.execute(query);
      
      // Return documents with free zone information
      return res.json({
        freeZone: freeZone[0],
        documents: results.rows || []
      });
    } catch (error: unknown) {
      const message = error instanceof Error ? error.message : 'Unknown error occurred';
      console.error("Error fetching free zone documents:", error);
      res.status(500).json({ message });
    }
  });

  app.get("/api/documents/:id", async (req, res) => {
    try {
      const id = parseInt(req.params.id);
      if (isNaN(id)) {
        return res.status(400).json({ message: "Invalid document ID" });
      }
      
      const document = await storage.getDocument(id);
      if (!document) {
        return res.status(404).json({ message: "Document not found" });
      }
      
      res.json(document);
    } catch (error: unknown) {
      const message = error instanceof Error ? error.message : 'Unknown error occurred';
      console.error("Error fetching document:", error);
      res.status(500).json({ message });
    }
  });

  // Regular document creation endpoint (no file upload)
  app.post("/api/documents", async (req, res) => {
    if (!req.isAuthenticated()) return res.sendStatus(401);
    
    try {
      const document = await storage.createDocument(req.body);
      res.status(201).json(document);
    } catch (error: unknown) {
      const message = error instanceof Error ? error.message : 'Unknown error occurred';
      console.error("Error creating document:", error);
      res.status(500).json({ message });
    }
  });
  
  // Document upload endpoint with file attachment
  app.post("/api/documents/upload", validateFileUpload, documentUpload.single('file'), processUploadedDocument, async (req: Request, res: Response) => {
    if (!req.isAuthenticated()) return res.sendStatus(401);
    
    try {
      const documentFile = req.body.documentFile;
      if (!documentFile) {
        return res.status(400).json({ message: 'No document file metadata found' });
      }
      
      // Create document in database
      const documentData: InsertDocument = {
        title: documentFile.title || 'Untitled Document',
        filename: documentFile.filename,
        filePath: documentFile.filePath,
        fileSize: documentFile.fileSize,
        documentType: documentFile.documentType || path.extname(documentFile.filename).replace('.', ''),
        category: documentFile.category || 'general',
        freeZoneId: documentFile.freeZoneId || null,
        metadata: {
          source: 'user_upload',
          uploadMethod: 'manual',
          contentType: documentFile.mimetype,
          uploadedBy: req.user?.username || 'anonymous',
          originalName: documentFile.originalName
        },
        content: null,
        uploadedAt: new Date()
      };
      
      const document = await storage.createDocument(documentData);
      
      // Send notification about successful document upload
      sendNotification(
        'Document Uploaded Successfully',
        `Your document "${documentData.title}" has been uploaded and is being processed.`,
        { type: 'success', userId: req.user!.id }
      );
      
      res.status(201).json(document);
    } catch (error: unknown) {
      const message = error instanceof Error ? error.message : 'Unknown error occurred';
      console.error("Error uploading document:", error);
      
      // Send error notification
      if (req.user) {
        sendNotification(
          'Document Upload Failed',
          `There was a problem uploading your document: ${message}`,
          { type: 'error', userId: req.user.id }
        );
      }
      
      res.status(500).json({ message });
    }
  });

  app.patch("/api/documents/:id", async (req, res) => {
    if (!req.isAuthenticated()) return res.sendStatus(401);
    
    try {
      const id = parseInt(req.params.id);
      if (isNaN(id)) {
        return res.status(400).json({ message: "Invalid document ID" });
      }
      
      // Get document details before update
      const document = await storage.getDocument(id);
      if (!document) {
        return res.status(404).json({ message: "Document not found" });
      }
      
      // Update the document
      await storage.updateDocument(id, req.body);
      
      // Send notification about document update
      sendNotification(
        'Document Updated',
        `Your document "${document.title}" has been updated successfully.`,
        { type: 'success', userId: req.user!.id }
      );
      
      res.sendStatus(200);
    } catch (error: unknown) {
      const message = error instanceof Error ? error.message : 'Unknown error occurred';
      console.error("Error updating document:", error);
      
      // Send error notification
      if (req.user) {
        sendNotification(
          'Document Update Failed',
          `There was a problem updating the document: ${message}`,
          { type: 'error', userId: req.user.id }
        );
      }
      
      res.status(500).json({ message });
    }
  });

  app.delete("/api/documents/:id", async (req, res) => {
    if (!req.isAuthenticated()) return res.sendStatus(401);
    
    try {
      const id = parseInt(req.params.id);
      if (isNaN(id)) {
        return res.status(400).json({ message: "Invalid document ID" });
      }
      
      // Get document details before deletion
      const document = await storage.getDocument(id);
      if (!document) {
        return res.status(404).json({ message: "Document not found" });
      }
      
      // Delete the document
      await storage.deleteDocument(id);
      
      // Send notification about document deletion
      sendNotification(
        'Document Deleted',
        `Document "${document.title}" has been deleted.`,
        { type: 'info', userId: req.user!.id }
      );
      
      res.sendStatus(204);
    } catch (error: unknown) {
      const message = error instanceof Error ? error.message : 'Unknown error occurred';
      console.error("Error deleting document:", error);
      
      // Send error notification
      if (req.user) {
        sendNotification(
          'Document Deletion Failed',
          `There was a problem deleting the document: ${message}`,
          { type: 'error', userId: req.user.id }
        );
      }
      
      res.status(500).json({ message });
    }
  });
  
  // Download document file endpoint
  app.get("/api/documents/:id/download", async (req, res) => {
    try {
      const id = parseInt(req.params.id);
      if (isNaN(id)) {
        return res.status(400).json({ message: "Invalid document ID" });
      }
      
      // Get document from database
      const document = await storage.getDocument(id);
      if (!document) {
        return res.status(404).json({ message: "Document not found" });
      }
      
      // Check if file exists
      if (!fs.existsSync(document.filePath)) {
        return res.status(404).json({ message: "Document file not found" });
      }
      
      // Set appropriate content disposition and type
      const filename = encodeURIComponent(document.filename);
      res.setHeader('Content-Disposition', `attachment; filename="${filename}"`);
      
      // Attempt to set the correct content type based on file extension
      const ext = path.extname(document.filename).toLowerCase();
      const mimeTypes: Record<string, string> = {
        '.pdf': 'application/pdf',
        '.doc': 'application/msword',
        '.docx': 'application/vnd.openxmlformats-officedocument.wordprocessingml.document',
        '.xls': 'application/vnd.ms-excel',
        '.xlsx': 'application/vnd.openxmlformats-officedocument.spreadsheetml.sheet',
        '.jpg': 'image/jpeg',
        '.jpeg': 'image/jpeg',
        '.png': 'image/png',
        '.txt': 'text/plain',
        '.csv': 'text/csv',
        '.md': 'text/markdown'
      };
      
      res.setHeader('Content-Type', mimeTypes[ext] || 'application/octet-stream');
      
      // Stream the file to the response
      const fileStream = fs.createReadStream(document.filePath);
      fileStream.pipe(res);
    } catch (error: unknown) {
      const message = error instanceof Error ? error.message : 'Unknown error occurred';
      console.error("Error downloading document:", error);
      res.status(500).json({ message });
    }
  });
  
  // Endpoint to import DMCC documents into the database
  app.post("/api/documents/process-dmcc", requireAdmin, async (req, res) => {
    
    try {
      console.log("Starting DMCC document processing...");
      await processDMCCDocuments();
      
      // Count documents in the database
      const documentsCount = await db
        .select({ count: sql`count(*)` })
        .from(documents);
      
      res.json({
        message: "DMCC documents processed successfully",
        count: Number(documentsCount[0]?.count || 0)
      });
    } catch (error: unknown) {
      const message = error instanceof Error ? error.message : 'Unknown error occurred';
      console.error("Error processing DMCC documents:", error);
      res.status(500).json({ message });
    }
  });
  
  // Process SAIF Zone documents - requires admin
  app.post("/api/documents/process-saif-zone", requireAdmin, validateFileUpload, async (req, res) => {
    try {
      console.log("Starting SAIF Zone document processing...");
      const result = await processSAIFZoneDocuments();
      
      res.json({
        message: "SAIF Zone documents processed successfully",
        count: result.totalDocuments,
        processed: result.processedCount,
        added: result.addedCount,
        errors: result.errorCount,
        success: result.success
      });
    } catch (error: unknown) {
      const message = error instanceof Error ? error.message : 'Unknown error occurred';
      console.error("Error processing SAIF Zone documents:", error);
      res.status(500).json({ message, success: false });
    }
  });
  
  // Endpoint to run the comprehensive document downloader
  app.post("/api/documents/run-comprehensive-downloader", requireAdmin, async (req, res) => {
    try {
      console.log("Starting comprehensive DMCC document downloader...");
      
      // Create process to run the downloader script
      const scriptProcess = spawn('node', ['./scraper/run_comprehensive_downloader.js'], {
        stdio: ['ignore', 'pipe', 'pipe'],
        detached: true
      });
      
      // Collect output for response
      let stdoutChunks: Buffer[] = [];
      let stderrChunks: Buffer[] = [];
      
      scriptProcess.stdout.on('data', (chunk) => {
        stdoutChunks.push(Buffer.from(chunk));
        console.log(`Downloader stdout: ${chunk}`);
      });
      
      scriptProcess.stderr.on('data', (chunk) => {
        stderrChunks.push(Buffer.from(chunk));
        console.error(`Downloader stderr: ${chunk}`);
      });
      
      // Set timeout to not block the response for too long
      const timeout = setTimeout(() => {
        // Unref the process so it can continue running after we respond
        if (scriptProcess.pid) {
          process.kill(-scriptProcess.pid, 0); // Check if process group exists
          scriptProcess.unref();
        }
        
        res.json({
          status: 'running',
          message: 'Document downloader started successfully and is running in the background',
          output: Buffer.concat(stdoutChunks).toString()
        });
      }, 2000);
      
      // Handle process completion
      scriptProcess.on('close', (code) => {
        clearTimeout(timeout);
        
        const stdout = Buffer.concat(stdoutChunks).toString();
        const stderr = Buffer.concat(stderrChunks).toString();
        
        if (code === 0) {
          console.log("Comprehensive document downloader completed successfully");
          
          // Only send response if timeout hasn't fired yet
          if (!res.headersSent) {
            res.json({
              status: 'success',
              message: 'Document downloader completed successfully',
              output: stdout
            });
          }
        } else {
          console.error(`Comprehensive document downloader failed with code ${code}`);
          console.error(`Error output: ${stderr}`);
          
          // Only send response if timeout hasn't fired yet
          if (!res.headersSent) {
            res.status(500).json({
              status: 'error',
              message: `Document downloader failed with code ${code}`,
              error: stderr,
              output: stdout
            });
          }
        }
      });
      
      // Handle errors
      scriptProcess.on('error', (err) => {
        clearTimeout(timeout);
        console.error("Error running document downloader:", err);
        
        if (!res.headersSent) {
          res.status(500).json({
            status: 'error',
            message: 'Failed to start document downloader',
            error: err.message
          });
        }
      });
    } catch (error: unknown) {
      const message = error instanceof Error ? error.message : 'Unknown error occurred';
      console.error("Error starting document downloader:", error);
      res.status(500).json({ status: 'error', message });
    }
  });
  
  // Endpoint to run the enhanced document processor
  app.post("/api/documents/process-enhanced", requireAdmin, async (req, res) => {
    try {
      console.log("Starting enhanced DMCC document processing...");
      
      const { spawn } = require('child_process');
      
      // Create process to run the enhanced processor script
      const scriptProcess = spawn('npx', ['tsx', './process-dmcc-docs-enhanced.ts'], {
        stdio: ['ignore', 'pipe', 'pipe']
      });
      
      // Collect output for response
      let stdoutChunks: Buffer[] = [];
      let stderrChunks: Buffer[] = [];
      
      scriptProcess.stdout.on('data', (chunk) => {
        stdoutChunks.push(Buffer.from(chunk));
        console.log(`Processor stdout: ${chunk}`);
      });
      
      scriptProcess.stderr.on('data', (chunk) => {
        stderrChunks.push(Buffer.from(chunk));
        console.error(`Processor stderr: ${chunk}`);
      });
      
      // Handle process completion
      scriptProcess.on('close', (code) => {
        const stdout = Buffer.concat(stdoutChunks).toString();
        const stderr = Buffer.concat(stderrChunks).toString();
        
        if (code === 0) {
          console.log("Enhanced document processor completed successfully");
          
          // Count documents in the database after processing
          db.select({ count: sql`count(*)` })
            .from(documents)
            .then(documentsCount => {
              res.json({
                status: 'success',
                message: 'Enhanced document processing completed successfully',
                count: Number(documentsCount[0]?.count || 0),
                output: stdout
              });
            })
            .catch(err => {
              console.error("Error counting documents:", err);
              res.json({
                status: 'success',
                message: 'Enhanced document processing completed successfully',
                output: stdout
              });
            });
        } else {
          console.error(`Enhanced document processor failed with code ${code}`);
          console.error(`Error output: ${stderr}`);
          
          res.status(500).json({
            status: 'error',
            message: `Enhanced document processor failed with code ${code}`,
            error: stderr,
            output: stdout
          });
        }
      });
      
      // Handle errors
      scriptProcess.on('error', (err) => {
        console.error("Error running enhanced document processor:", err);
        
        res.status(500).json({
          status: 'error',
          message: 'Failed to start enhanced document processor',
          error: err.message
        });
      });
    } catch (error: unknown) {
      const message = error instanceof Error ? error.message : 'Unknown error occurred';
      console.error("Error starting enhanced document processor:", error);
      res.status(500).json({ status: 'error', message });
    }
  });
  
  // SAIF Zone Forms API Routes
  
  // Get all SAIF Zone forms
  app.get("/api/saif-zone-forms", async (req, res) => {
    try {
      const forms = await storage.getAllSaifZoneForms();
      res.json(forms);
    } catch (error: unknown) {
      const message = error instanceof Error ? error.message : 'Unknown error occurred';
      console.error("Error fetching SAIF Zone forms:", error);
      res.status(500).json({ message });
    }
  });
  
  // Get SAIF Zone form by ID
  app.get("/api/saif-zone-forms/:id", async (req, res) => {
    try {
      const id = parseInt(req.params.id);
      if (isNaN(id)) {
        return res.status(400).json({ message: "Invalid form ID" });
      }
      
      const form = await storage.getSaifZoneForm(id);
      if (!form) {
        return res.status(404).json({ message: "Form not found" });
      }
      
      res.json(form);
    } catch (error: unknown) {
      const message = error instanceof Error ? error.message : 'Unknown error occurred';
      console.error("Error fetching SAIF Zone form:", error);
      res.status(500).json({ message });
    }
  });
  
  // Get SAIF Zone forms by type
  app.get("/api/saif-zone-forms-by-type/:type", async (req, res) => {
    try {
      const formType = req.params.type;
      if (!formType) {
        return res.status(400).json({ message: "Form type is required" });
      }
      
      const forms = await storage.getSaifZoneFormsByType(formType);
      res.json(forms);
    } catch (error: unknown) {
      const message = error instanceof Error ? error.message : 'Unknown error occurred';
      console.error("Error fetching SAIF Zone forms by type:", error);
      res.status(500).json({ message });
    }
  });
  
  // Create new SAIF Zone form (Admin only)
  app.post("/api/saif-zone-forms", requireAdmin, validateFileUpload, async (req, res) => {
    try {
      const formData: InsertSaifZoneForm = req.body;
      const newForm = await storage.createSaifZoneForm(formData);
      res.status(201).json(newForm);
    } catch (error: unknown) {
      const message = error instanceof Error ? error.message : 'Unknown error occurred';
      console.error("Error creating SAIF Zone form:", error);
      res.status(500).json({ message });
    }
  });
  
  // Update SAIF Zone form (Admin only)
  app.patch("/api/saif-zone-forms/:id", requireAdmin, async (req, res) => {
    try {
      const id = parseInt(req.params.id);
      if (isNaN(id)) {
        return res.status(400).json({ message: "Invalid form ID" });
      }
      
      await storage.updateSaifZoneForm(id, req.body);
      res.sendStatus(200);
    } catch (error: unknown) {
      const message = error instanceof Error ? error.message : 'Unknown error occurred';
      console.error("Error updating SAIF Zone form:", error);
      res.status(500).json({ message });
    }
  });
  
  // Delete SAIF Zone form (Admin only)
  app.delete("/api/saif-zone-forms/:id", requireAdmin, async (req, res) => {
    try {
      const id = parseInt(req.params.id);
      if (isNaN(id)) {
        return res.status(400).json({ message: "Invalid form ID" });
      }
      
      await storage.deleteSaifZoneForm(id);
      res.sendStatus(204);
    } catch (error: unknown) {
      const message = error instanceof Error ? error.message : 'Unknown error occurred';
      console.error("Error deleting SAIF Zone form:", error);
      res.status(500).json({ message });
    }
  });
  
  // Download SAIF Zone form
  app.get("/api/saif-zone-forms/:id/download", async (req, res) => {
    try {
      const id = parseInt(req.params.id);
      if (isNaN(id)) {
        return res.status(400).json({ message: "Invalid form ID" });
      }
      
      const form = await storage.getSaifZoneForm(id);
      if (!form) {
        return res.status(404).json({ message: "Form not found" });
      }
      
      const filePath = form.filePath;
      
      // Check if file exists
      if (!fs.existsSync(filePath)) {
        return res.status(404).json({ message: "Form file not found" });
      }
      
      // Set content type if available
      const metadata = form.metadata as Record<string, any> || {};
      const contentType = metadata.contentType || 'application/octet-stream';
      
      res.setHeader('Content-Type', contentType);
      res.setHeader('Content-Disposition', `attachment; filename="${form.filename}"`);
      
      // Stream the file to the response
      const fileStream = fs.createReadStream(filePath);
      fileStream.pipe(res);
    } catch (error: unknown) {
      const message = error instanceof Error ? error.message : 'Unknown error occurred';
      console.error("Error downloading SAIF Zone form:", error);
      res.status(500).json({ message });
    }
  });
  
  // Run SAIF Zone document downloader (Admin only)
  app.post("/api/saif-zone/run-document-downloader", requireAdmin, async (req, res) => {
    try {
      console.log("Starting SAIF Zone document downloader...");
      
      // Import the SAIF Zone document downloader
      const { downloadSAIFZoneDocuments } = await import('../scraper/saif_zone_document_downloader.js');
      
      // Run the downloader
      const result = await downloadSAIFZoneDocuments();
      
      console.log("SAIF Zone document downloader completed successfully");
      res.json({ 
        success: true, 
        message: "SAIF Zone documents have been downloaded and saved",
        result
      });
    } catch (error: unknown) {
      const message = error instanceof Error ? error.message : 'Unknown error occurred';
      console.error("Error running SAIF Zone document downloader:", error);
      res.status(500).json({ 
        success: false, 
        message: `SAIF Zone document downloader failed: ${message}`
      });
    }
  });
  
  // Run SAIF Zone scraper (Admin only)
  app.post("/api/saif-zone/run-scraper", requireAdmin, async (req, res) => {
    try {
      console.log("Starting SAIF Zone scraper...");
      
      // Import the SAIF Zone scraper
      const { runSAIFZoneScraper } = await import('../scraper/saif_zone_scraper.js');
      
      // Run the scraper
      const result = await runSAIFZoneScraper();
      
      console.log("SAIF Zone scraper completed successfully");
      res.json({ 
        success: true, 
        message: "SAIF Zone data has been scraped and saved to the database",
        result
      });
    } catch (error: unknown) {
      const message = error instanceof Error ? error.message : 'Unknown error occurred';
      console.error("Error running SAIF Zone scraper:", error);
      res.status(500).json({ 
        success: false, 
        message: `SAIF Zone scraper failed: ${message}`
      });
    }
  });
  
  // Issues Log Endpoints
  
  // Create a new issue
  app.post("/api/issues", async (req, res) => {
    try {
      const userId = req.isAuthenticated() ? (req.user as any).id : null;
      
      const issue: InsertIssuesLog = {
        userId,
        type: req.body.type,
        severity: req.body.severity,
        message: req.body.message,
        stack_trace: req.body.stackTrace || req.body.stack_trace,
        url: req.body.url,
        user_agent: req.headers["user-agent"], // Changed from userAgent to user_agent to match schema
        component: req.body.component,
        action: req.body.action,
        metadata: req.body.metadata,
        resolved: false,
        createdAt: new Date(),
        resolvedAt: null
      };
      
      const createdIssue = await storage.createIssue(issue);
      console.log(`[IssueLog] New ${issue.type} issue logged: ${issue.message}`);
      
      res.status(201).json(createdIssue);
    } catch (error: unknown) {
      const message = error instanceof Error ? error.message : 'Unknown error occurred';
      console.error("Error creating issue log:", error);
      res.status(500).json({ message });
    }
  });
  
  // Get all issues (admin only)
  app.get("/api/issues", requireAdmin, async (req, res) => {
    try {
      const limit = req.query.limit ? parseInt(req.query.limit as string) : 100;
      const issues = await storage.getRecentIssues(limit);
      res.json(issues);
    } catch (error: unknown) {
      const message = error instanceof Error ? error.message : 'Unknown error occurred';
      console.error("Error fetching issues:", error);
      res.status(500).json({ message });
    }
  });
  
  // Get unresolved issues (admin only)
  app.get("/api/issues/unresolved", requireAdmin, async (req, res) => {
    try {
      const issues = await storage.getUnresolvedIssues();
      res.json(issues);
    } catch (error: unknown) {
      const message = error instanceof Error ? error.message : 'Unknown error occurred';
      console.error("Error fetching unresolved issues:", error);
      res.status(500).json({ message });
    }
  });
  
  // Get issues for the current user
  app.get("/api/issues/me", async (req, res) => {
    if (!req.isAuthenticated()) return res.sendStatus(401);
    
    try {
      const issues = await storage.getIssuesByUser((req.user as any).id);
      res.json(issues);
    } catch (error: unknown) {
      const message = error instanceof Error ? error.message : 'Unknown error occurred';
      console.error("Error fetching user issues:", error);
      res.status(500).json({ message });
    }
  });
  
  // Resolve an issue (admin only)
  app.patch("/api/issues/:id/resolve", requireAdmin, async (req, res) => {
    try {
      const issueId = parseInt(req.params.id);
      if (isNaN(issueId)) {
        return res.status(400).json({ message: "Invalid issue ID" });
      }
      
      await storage.resolveIssue(issueId);
      res.sendStatus(200);
    } catch (error: unknown) {
      const message = error instanceof Error ? error.message : 'Unknown error occurred';
      console.error("Error resolving issue:", error);
      res.status(500).json({ message });
    }
  });

  // Web Research Assistant endpoints
  
  // Perform web research on a topic
  app.post("/api/web-research", async (req, res) => {
    try {
      // Verify OpenAI API key is configured
      if (!process.env.OPENAI_API_KEY) {
        return res.status(500).json({ message: "OpenAI API key is not configured" });
      }

      const { topic } = req.body;
      
      if (!topic || typeof topic !== 'string') {
        return res.status(400).json({ message: "Topic is required and must be a string" });
      }
      
      // Get user ID if authenticated
      const userId = req.isAuthenticated() ? (req.user as any).id : undefined;
      
      // Perform web research
      const research = await performWebResearch(topic, userId);
      
      res.json(research);
    } catch (error: unknown) {
      const message = error instanceof Error ? error.message : 'Unknown error occurred';
      console.error("Error performing web research:", error);
      res.status(500).json({ message });
    }
  });
  
  // Chat with web research assistant
  app.post("/api/web-research/chat", async (req, res) => {
    try {
      // Verify OpenAI API key is configured
      if (!process.env.OPENAI_API_KEY) {
        return res.status(500).json({ message: "OpenAI API key is not configured" });
      }

      const { topic, message, conversationId } = req.body;
      
      if (!topic || typeof topic !== 'string') {
        return res.status(400).json({ message: "Topic is required and must be a string" });
      }
      
      if (!message || typeof message !== 'string') {
        return res.status(400).json({ message: "Message is required and must be a string" });
      }
      
      // Get user ID if authenticated
      const userId = req.isAuthenticated() ? (req.user as any).id : undefined;
      
      // Chat with web research assistant
      const response = await chatWithWebResearchAssistant(
        topic,
        message,
        conversationId ? parseInt(conversationId) : undefined,
        userId
      );
      
      res.json(response);
    } catch (error: unknown) {
      const message = error instanceof Error ? error.message : 'Unknown error occurred';
      console.error("Error chatting with web research assistant:", error);
      res.status(500).json({ message });
    }
  });
  
  // Create document from research
  app.post("/api/web-research/create-document", async (req, res) => {
    try {
      const { topic, summary, category } = req.body;
      
      if (!topic || typeof topic !== 'string') {
        return res.status(400).json({ message: "Topic is required and must be a string" });
      }
      
      if (!summary || typeof summary !== 'string') {
        return res.status(400).json({ message: "Summary is required and must be a string" });
      }
      
      if (!category || typeof category !== 'string') {
        return res.status(400).json({ message: "Category is required and must be a string" });
      }
      
      // Get user ID if authenticated
      const userId = req.isAuthenticated() ? (req.user as any).id : undefined;
      
      // Create document from research
      const document = await createDocumentFromResearch(topic, summary, category, userId);
      
      res.json(document);
    } catch (error: unknown) {
      const message = error instanceof Error ? error.message : 'Unknown error occurred';
      console.error("Error creating document from research:", error);
      res.status(500).json({ message });
    }
  });
  
  // Search documents for a topic
  app.get("/api/web-research/search", async (req, res) => {
    try {
      const topic = req.query.topic as string;
      
      if (!topic) {
        return res.status(400).json({ message: "Topic query parameter is required" });
      }
      
      // Search documents
      const results = await searchDocuments(topic);
      
      res.json(results);
    } catch (error: unknown) {
      const message = error instanceof Error ? error.message : 'Unknown error occurred';
      console.error("Error searching documents:", error);
      res.status(500).json({ message });
    }
  });

  // Register AI Product Manager routes
  registerAIProductManagerRoutes(app);

  const httpServer = createServer(app);
  
  // Create WebSocket server on a distinct path so it doesn't conflict with Vite's HMR
  const wss = new WebSocketServer({ 
    server: httpServer, 
    path: '/ws' 
  });
  
  // Define extended WebSocket interface with userId property
  interface ExtendedWebSocket extends WebSocket {
    userId?: number;
  }

  // Declare global functions for TypeScript
  declare global {
    var broadcastWebSocketMessage: (message: any) => void;
    var sendUserWebSocketMessage: (userId: number, message: any) => void;
  }

  // Handle WebSocket connections
  wss.on('connection', (ws: ExtendedWebSocket) => {
    console.log('WebSocket client connected');
    
    // Handle messages from clients
    ws.on('message', (message: any) => {
      try {
        // Parse the incoming message
        const data = JSON.parse(message.toString());
        console.log('Received message:', data);
        
        // Handle different message types
        switch (data.type) {
          case 'ping':
            // Send a pong response
            if (ws.readyState === WebSocket.OPEN) {
              ws.send(JSON.stringify({ type: 'pong', timestamp: Date.now() }));
            }
            break;
            
          case 'notification_subscribe':
            // Store client subscription info (in a real implementation, you'd store this in a more permanent way)
            ws.userId = data.userId;
            console.log(`User ${data.userId} subscribed to notifications`);
            
            // Send confirmation
            if (ws.readyState === WebSocket.OPEN) {
              ws.send(JSON.stringify({ 
                type: 'subscription_confirmed', 
                message: 'You are now subscribed to real-time notifications' 
              }));
            }
            break;
            
          default:
            console.log(`Unhandled message type: ${data.type}`);
        }
      } catch (error) {
        console.error('Error processing WebSocket message:', error);
      }
    });
    
    // Handle disconnection
    ws.on('close', () => {
      console.log('WebSocket client disconnected');
    });
    
    // Send welcome message
    if (ws.readyState === WebSocket.OPEN) {
      ws.send(JSON.stringify({ 
        type: 'welcome', 
        message: 'Connected to UAE Business Setup Platform WebSocket Server',
        timestamp: Date.now()
      }));
    }
  });
  
  // Broadcast a message to all connected clients
  global.broadcastWebSocketMessage = (message: any) => {
    wss.clients.forEach((client: WebSocket) => {
      if (client.readyState === WebSocket.OPEN) {
        client.send(JSON.stringify(message));
      }
    });
  };
  
  // Broadcast a message to a specific user
  global.sendUserWebSocketMessage = (userId: number, message: any) => {
    wss.clients.forEach((client: ExtendedWebSocket) => {
      if (client.readyState === WebSocket.OPEN && client.userId === userId) {
        client.send(JSON.stringify(message));
      }
    });
  };
  
  // Helper function to create and send notifications
  const sendNotification = (
    title: string, 
    message: string, 
    options: { 
      type?: 'success' | 'info' | 'warning' | 'error',
      userId?: number // If provided, send only to this user
    } = {}
  ) => {
    const { type = 'info', userId } = options;
    
    const notificationData = {
      type: "notification",
      notification: {
        id: `notification-${Date.now()}`,
        type,
        title,
        message,
        timestamp: Date.now()
      }
    };
    
    if (userId) {
      global.sendUserWebSocketMessage(userId, notificationData);
    } else {
      global.broadcastWebSocketMessage(notificationData);
    }
    
    return notificationData.notification;
  };
  
  // Function to send system-wide notifications (admin announcements)
  const sendSystemNotification = (
    title: string, 
    message: string, 
    options: { 
      type?: 'success' | 'info' | 'warning' | 'error',
      severity?: 'low' | 'medium' | 'high',
      logToDatabase?: boolean,
    } = {}
  ) => {
    const { 
      type = 'info', 
      severity = type === 'error' ? 'high' : (type === 'warning' ? 'medium' : 'low'),
      logToDatabase = true 
    } = options;
    
    const notificationData = {
      type: "notification",
      notification: {
        id: `system-notification-${Date.now()}`,
        type,
        title: `[SYSTEM] ${title}`,
        message,
        timestamp: Date.now(),
        isSystem: true
      }
    };
    
    // Broadcast to all connected users
    global.broadcastWebSocketMessage(notificationData);
    
    // Optionally log to database (issues log)
    if (logToDatabase) {
      storage.createIssue({
        userId: null,
        type: 'system_notification',
        severity,
        message: `${title}: ${message}`,
        details: JSON.stringify(notificationData),
        resolved: false,
        createdAt: new Date(),
        resolvedAt: null,
        stackTrace: null
      }).catch(err => console.error('Failed to log system notification:', err));
    }
    
    return notificationData.notification;
  };
  
  // Test endpoint to send a notification to all users (requires admin)
  app.post("/api/test-notification", requireAdmin, (req, res) => {
    const { title, message, type = "info", userId } = req.body;
    
    if (!title || !message) {
      return res.status(400).json({ error: "Title and message are required" });
    }
    
    const notification = sendNotification(title, message, { 
      type: type as 'success' | 'info' | 'warning' | 'error',
      userId: userId ? parseInt(userId) : undefined
    });
    
    res.status(200).json({ success: true, notification });
  });
  
  // Endpoint for admins to send system-wide notifications
  app.post("/api/system-notification", requireAdmin, (req, res) => {
    const { title, message, type = "info", severity, logToDatabase = true } = req.body;
    
    if (!title || !message) {
      return res.status(400).json({ error: "Title and message are required" });
    }
    
    const notification = sendSystemNotification(title, message, { 
      type: type as 'success' | 'info' | 'warning' | 'error', 
      severity: severity as 'low' | 'medium' | 'high', 
      logToDatabase 
    });
    
    // Log the admin who sent this notification
    console.log(`System notification sent by admin (${req.user!.username}): ${title}`);
    
    res.status(200).json({ success: true, notification });
  });
  
  // Personal notification endpoint (authenticated users can only send to themselves)
  app.post("/api/notifications/self", (req, res) => {
    if (!req.isAuthenticated()) {
      return res.status(401).json({ error: "Authentication required" });
    }
    
    const { title, message, type = "info" } = req.body;
    
    if (!title || !message) {
      return res.status(400).json({ error: "Title and message are required" });
    }
    
    const notification = sendNotification(title, message, { 
      type: type as 'success' | 'info' | 'warning' | 'error',
      userId: req.user.id
    });
    
    res.status(200).json({ success: true, notification });
  });
  
  return httpServer;
}<|MERGE_RESOLUTION|>--- conflicted
+++ resolved
@@ -301,35 +301,12 @@
       if (searchQuery) {
         query = query.where(
           sql`${businessActivities.name} ILIKE ${'%' + searchQuery + '%'} OR 
-              ${businessActivities.activityCode} ILIKE ${'%' + searchQuery + '%'}`
+              ${businessActivities.code} ILIKE ${'%' + searchQuery + '%'}`
         );
       }
       
       if (industryGroup) {
-<<<<<<< HEAD
-        query = query.where(
-          sql`${businessActivities.industryGroup} ILIKE ${'%' + industryGroup + '%'}`
-        );
-      }
-      
-      // Get count for pagination
-      const countQuery = db.select({ count: sql`count(*)` }).from(businessActivities);
-      
-      // Apply the same filters to count query
-      if (searchQuery) {
-        countQuery.where(
-          sql`${businessActivities.name} ILIKE ${'%' + searchQuery + '%'} OR 
-              ${businessActivities.activityCode} ILIKE ${'%' + searchQuery + '%'}`
-        );
-      }
-      
-      if (industryGroup) {
-        countQuery.where(
-          sql`${businessActivities.industryGroup} ILIKE ${'%' + industryGroup + '%'}`
-        );
-      }
-=======
-        // Use the categoryId to filter by industry group instead of non-existent industry_group column
+        // Use the categoryId to filter by industry group 
         const industryGroupId = parseInt(industryGroup) || 0;
         query = query.where(eq(businessActivities.categoryId, industryGroupId));
       }
@@ -341,8 +318,6 @@
         WHERE ${industryGroup ? sql`category_id = ${parseInt(industryGroup) || 0}` : sql`1=1`}
         ${searchQuery ? sql`AND (name ILIKE ${'%' + searchQuery + '%'} OR description ILIKE ${'%' + searchQuery + '%'})` : sql``}
       `);
->>>>>>> eee03f8a
-      
       const totalCount = Number(countResult.rows[0]?.count || 0);
       
       // Get the activities with pagination
